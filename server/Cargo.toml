[package]
name = "stackable-spark-operator-server"
description = "Stackable Spark Operator"
version = "0.1.0-nightly"
authors = ["Malte Sander <malte.sander.it@gmail.com>"]
edition = "2018"
license = "Apache-2.0"

[dependencies]
stackable-operator = { git = "https://github.com/stackabletech/operator-rs.git", branch = "main" }
stackable-spark-crd = { path = "../crd" }
stackable-spark-operator = { path = "../operator" }

<<<<<<< HEAD
tokio = { version = "1.4", features = ["macros", "rt-multi-thread"] }
serde_yaml = "0.8"
=======
tokio = { version = "1.5", features = ["macros", "rt-multi-thread"] }
>>>>>>> 4e47d0f1

[package.metadata.deb]
maintainer-scripts = "packaging/debian/"
systemd-units = { enable = false }
assets = [
    ["../target/release/stackable-spark-operator-server", "opt/stackable/spark-operator/", "755"],
]<|MERGE_RESOLUTION|>--- conflicted
+++ resolved
@@ -11,12 +11,8 @@
 stackable-spark-crd = { path = "../crd" }
 stackable-spark-operator = { path = "../operator" }
 
-<<<<<<< HEAD
-tokio = { version = "1.4", features = ["macros", "rt-multi-thread"] }
+tokio = { version = "1.5", features = ["macros", "rt-multi-thread"] }
 serde_yaml = "0.8"
-=======
-tokio = { version = "1.5", features = ["macros", "rt-multi-thread"] }
->>>>>>> 4e47d0f1
 
 [package.metadata.deb]
 maintainer-scripts = "packaging/debian/"
