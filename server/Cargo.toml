[package]
name = "stackable-spark-operator-server"
description = "Stackable Spark Operator"
version = "0.1.0-nightly"
authors = ["Malte Sander <malte.sander.it@gmail.com>"]
edition = "2018"
license = "Apache-2.0"

[dependencies]
stackable-operator = { git = "https://github.com/stackabletech/operator-rs.git", branch = "main" }
stackable-spark-crd = { path = "../crd" }
stackable-spark-operator = { path = "../operator" }

<<<<<<< HEAD
serde_yaml = "0.8"
tokio = { version = "1.5", features = ["macros", "rt-multi-thread"] }
=======
tokio = { version = "1.4", features = ["macros", "rt-multi-thread"] }
>>>>>>> d493c19d

[package.metadata.deb]
maintainer-scripts = "packaging/debian/"
systemd-units = { enable = false }
assets = [
    ["../target/release/stackable-spark-operator-server", "opt/stackable/spark-operator/", "755"],
]<|MERGE_RESOLUTION|>--- conflicted
+++ resolved
@@ -11,12 +11,7 @@
 stackable-spark-crd = { path = "../crd" }
 stackable-spark-operator = { path = "../operator" }
 
-<<<<<<< HEAD
-serde_yaml = "0.8"
-tokio = { version = "1.5", features = ["macros", "rt-multi-thread"] }
-=======
 tokio = { version = "1.4", features = ["macros", "rt-multi-thread"] }
->>>>>>> d493c19d
 
 [package.metadata.deb]
 maintainer-scripts = "packaging/debian/"
