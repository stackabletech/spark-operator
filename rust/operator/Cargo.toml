--- conflicted
+++ resolved
@@ -9,11 +9,7 @@
 
 [dependencies]
 product-config = { git = "https://github.com/stackabletech/product-config.git", tag = "0.1.0" }
-<<<<<<< HEAD
-stackable-operator = { git = "https://github.com/stackabletech/operator-rs.git", tag = "0.2.1" }
-=======
 stackable-operator = { git = "https://github.com/stackabletech/operator-rs.git", tag = "0.2.2" }
->>>>>>> 16532e71
 stackable-spark-common = { path = "../common" }
 stackable-spark-crd = { path = "../crd" }
 
