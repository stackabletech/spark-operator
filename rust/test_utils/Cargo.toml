[package]
authors = ["Malte Sander <malte.sander.it@gmail.com>"]
description = "Test util library for the Stackable Operator for Apache Spark"
edition = "2018"
license = "OSL-3.0"
name = "stackable-spark-test-utils"
repository = "https://github.com/stackabletech/spark-operator"
version = "0.3.0-nightly"

[dependencies]
<<<<<<< HEAD
stackable-operator = { git = "https://github.com/stackabletech/operator-rs.git", tag = "0.2.1" }
=======
stackable-operator = { git = "https://github.com/stackabletech/operator-rs.git", tag = "0.2.2" }
>>>>>>> 16532e71
stackable-spark-crd = { path = "../crd" }
stackable-spark-operator = { path = "../operator" }

k8s-openapi = { version = "0.13", default-features = false }
kube = { version = "0.60", default-features = false, features = ["derive"] }
serde = { version = "1.0", features = ["derive"] }
serde_yaml = "0.8"

<|MERGE_RESOLUTION|>--- conflicted
+++ resolved
@@ -8,11 +8,7 @@
 version = "0.3.0-nightly"
 
 [dependencies]
-<<<<<<< HEAD
-stackable-operator = { git = "https://github.com/stackabletech/operator-rs.git", tag = "0.2.1" }
-=======
 stackable-operator = { git = "https://github.com/stackabletech/operator-rs.git", tag = "0.2.2" }
->>>>>>> 16532e71
 stackable-spark-crd = { path = "../crd" }
 stackable-spark-operator = { path = "../operator" }
 
