#![feature(backtrace)]
mod config;
mod error;

use crate::error::Error;

use kube::Api;
use tracing::{debug, error, info, trace};

use k8s_openapi::api::core::v1::{ConfigMap, Container, Pod, PodSpec, Volume};
use kube::api::{ListParams, Meta};

use async_trait::async_trait;
use stackable_operator::client::Client;
use stackable_operator::controller::{Controller, ControllerStrategy, ReconciliationState};
use stackable_operator::reconcile::{
    ReconcileFunctionAction, ReconcileResult, ReconciliationContext,
};
use stackable_operator::{create_config_map, create_tolerations};
use stackable_operator::{finalizer, metadata, podutils};
use stackable_spark_crd::{
    SparkCluster, SparkClusterSpec, SparkClusterStatus, SparkNodeSelector, SparkNodeType,
};
use std::collections::{BTreeMap, HashMap};
use std::future::Future;
use std::pin::Pin;
use std::str::FromStr;
use std::time::Duration;
use uuid::Uuid;

const FINALIZER_NAME: &str = "spark.stackable.tech/cleanup";

/// Label which holds the selector hash in the pods to identify which selector they belong to
const HASH_LABEL: &str = "spark.stackable.tech/hash";
/// Label which holds node role / type (master, worker, history-server) in the pods
const TYPE_LABEL: &str = "spark.stackable.tech/type";
/// Label which indicates the current cluster version it was created for
const CURRENT_VERSION_LABEL: &str = "spark.stackable.tech/currentVersion";

type SparkReconcileResult = ReconcileResult<error::Error>;

struct SparkState {
    context: ReconciliationContext<SparkCluster>,
    spec: SparkClusterSpec,
    status: Option<SparkClusterStatus>,
    pod_information: Option<PodInformation>,
}

/// This will be filled in the beginning of the reconcile method.
/// Nodes are sorted according to their cluster role / node type and their corresponding selector hash.
/// The selector hash identifies a provided selector which shares properties for one or multiple pods.
/// In order to reconcile properly, we need the pods to identify themselves via a hash belonging to a certain selector.
/// This is currently the only way to match a pod to a certain selector and compare current vs desired state.
struct PodInformation {
    // hash for selector -> corresponding pod list
    pub master: HashMap<String, Vec<Pod>>,
    pub worker: HashMap<String, Vec<Pod>>,
    pub history_server: Option<HashMap<String, Vec<Pod>>>,
}

impl PodInformation {
    /// Count the pods according to their node type
    ///
    /// # Arguments
    ///
    /// * `node_type` - SparkNodeType (master/worker/history-server)
    ///
    pub fn get_pod_count(&self, node_type: SparkNodeType) -> usize {
        let mut num_pods = 0;
        match node_type {
            SparkNodeType::Master => num_pods = get_pods_for_node(&self.master).len(),
            SparkNodeType::Worker => num_pods = get_pods_for_node(&self.worker).len(),
            SparkNodeType::HistoryServer => {
                if self.history_server.is_some() {
                    num_pods = get_pods_for_node(self.history_server.as_ref().unwrap()).len()
                }
            }
        }
        num_pods
    }

    /// Get all pods according to their node type
    /// "None" will return every pod belonging to the cluster.
    ///
    /// # Arguments
    ///
    /// * `node_type` - Optional SparkNodeType (master/worker/history-server);
    ///
    pub fn get_all_pods(&self, node_type: Option<SparkNodeType>) -> Vec<Pod> {
        let mut pods: Vec<Pod> = vec![];

        match node_type {
            Some(node_type) => match node_type {
                SparkNodeType::Master => pods = get_pods_for_node(&self.master),
                SparkNodeType::Worker => pods = get_pods_for_node(&self.worker),
                SparkNodeType::HistoryServer => {
                    if self.history_server.is_some() {
                        pods = get_pods_for_node(self.history_server.as_ref().unwrap())
                    }
                }
            },
            None => {
                pods.append(&mut get_pods_for_node(&self.master));
                pods.append(&mut get_pods_for_node(&self.worker));
                if self.history_server.is_some() {
                    pods.append(&mut get_pods_for_node(
                        self.history_server.as_ref().unwrap(),
                    ))
                }
            }
        };

        pods
    }
}

/// Retrieve all pods encapsulated for a spark node in selector/hash -> Vec<Pod>
///
/// # Arguments
///
/// * `hashed` - Map where the key is a selector hash and list of pods owned by that selector
///
fn get_pods_for_node(hashed: &HashMap<String, Vec<Pod>>) -> Vec<Pod> {
    let mut all_pods: Vec<Pod> = vec![];
    for pods in hashed.values() {
        all_pods.append(&mut pods.clone());
    }
    all_pods
}

impl SparkState {
    /// Read all cluster specific pods. Check for valid labels such as HASH (required to match a certain selector) or TYPE (which indicates master/worker/history-server).
    /// Remove invalid pods which are lacking (or have outdated) required labels or are terminating.
    /// Sort incoming valid pods into corresponding maps (hash -> Vec<Pod>) for later usage for each node type (master/worker/history-server).
    pub async fn read_existing_pod_information(&mut self) -> SparkReconcileResult {
        trace!(
            "Reading existing pod information for {}",
            self.context.log_name()
        );

        let mut existing_pods = self.context.list_pods().await?;
        trace!(
            "{}: Found [{}] pods",
            self.context.log_name(),
            existing_pods.len()
        );

        // in order to ensure pod hashes that differ from cluster to cluster
        // we need to hash the cluster name (metadata.name) as well
        let hashed_selectors = self.spec.get_hashed_selectors(&self.context.log_name());
        // for node information
        let mut master: HashMap<String, Vec<Pod>> = HashMap::new();
        let mut worker: HashMap<String, Vec<Pod>> = HashMap::new();
        let mut history_server: HashMap<String, Vec<Pod>> = HashMap::new();

        while let Some(pod) = existing_pods.pop() {
            if let Some(labels) = pod.metadata.labels.clone() {
                // we require HASH and TYPE label to identify and sort the pods into the NodeInformation
                if let (Some(hash), Some(node_type)) =
                    (labels.get(HASH_LABEL), labels.get(TYPE_LABEL))
                {
                    let spark_node_type = match SparkNodeType::from_str(node_type) {
                        Ok(node_type) => node_type,
                        Err(_) => {
                            error!(
                                "Pod [{}] has an invalid type '{}' [{}], deleting it.",
                                Meta::name(&pod),
                                TYPE_LABEL,
                                node_type
                            );
                            self.context.client.delete(&pod).await?;
                            continue;
                        }
                    };

                    if let Some(hashed) = hashed_selectors.get(&spark_node_type) {
                        // valid hash found? -> do we have a matching selector hash?
                        if !hashed.contains_key(hash) {
                            error!(
                                "Pod [{}] has an outdated '{}' [{}], deleting it.",
                                Meta::name(&pod),
                                HASH_LABEL,
                                hash
                            );
                            self.context.client.delete(&pod).await?;
                            continue;
                        }
                    }

                    match spark_node_type {
                        SparkNodeType::Master => {
                            master.entry(hash.to_string()).or_default().push(pod)
                        }
                        SparkNodeType::Worker => {
                            worker.entry(hash.to_string()).or_default().push(pod)
                        }
                        SparkNodeType::HistoryServer => history_server
                            .entry(hash.to_string())
                            .or_default()
                            .push(pod),
                    };
                } else {
                    // some labels missing
                    error!("Pod [{}] is missing one or more required '{:?}' labels, this is illegal, deleting it.",
                         Meta::name(&pod), vec![HASH_LABEL, TYPE_LABEL]);
                    self.context.client.delete(&pod).await?;
                }
            } else {
                // all labels missing
                error!(
                    "Pod [{}] has no labels, this is illegal, deleting it.",
                    Meta::name(&pod),
                );
                self.context.client.delete(&pod).await?;
            }
        }

        self.pod_information = Some(PodInformation {
            master,
            worker,
            history_server: Some(history_server),
        });

        debug!(
            "Status[current/spec] - {} [{}/{}] | {} [{}/{}] | {} [{}/{}]",
            SparkNodeType::Master.as_str(),
            self.pod_information
                .as_ref()
                .unwrap()
                .get_pod_count(SparkNodeType::Master),
            self.spec.master.get_instances(),
            SparkNodeType::Worker.as_str(),
            self.pod_information
                .as_ref()
                .unwrap()
                .get_pod_count(SparkNodeType::Worker),
            self.spec.worker.get_instances(),
            SparkNodeType::HistoryServer.as_str(),
            self.pod_information
                .as_ref()
                .unwrap()
                .get_pod_count(SparkNodeType::HistoryServer),
            match self.spec.history_server.as_ref() {
                None => 0,
                Some(hs) => hs.get_instances(),
            }
        );

        Ok(ReconcileFunctionAction::Continue)
    }

    /// Write new status if not existing yet
    /// Should only happen once after cluster creation
    pub async fn init_status(&self) -> SparkReconcileResult {
        if self.status.is_none() {
            let new_status = SparkClusterStatus {
                current_version: None,
                target_version: Some(self.spec.version.clone()),
            };

            self.context
                .client
                .merge_patch_status(&self.context.resource, &new_status)
                .await?;

            info!(
                "Start initial installation of {} with version [{}]",
                &self.context.log_name(),
                &self.spec.version
            );

            return Ok(ReconcileFunctionAction::Requeue(Duration::from_secs(10)));
        }

        Ok(ReconcileFunctionAction::Continue)
    }

    /// Checks if all pods that currently belong to the cluster are up and running.
    /// That means not "terminating" and "ready"
    /// We always make sure that all masters are running before any workers / history-servers
    async fn check_pods_up_and_running(&self) -> SparkReconcileResult {
        trace!("Reconciliation: Checking if all pods are up and running");

        if let Some(pod_info) = &self.pod_information {
            // master nodes have priority
            if !self.pods_up_and_running(pod_info.get_all_pods(Some(SparkNodeType::Master))) {
                return Ok(ReconcileFunctionAction::Requeue(Duration::from_secs(10)));
            }

            // worker / history-server are treated equally
            if !self.pods_up_and_running(pod_info.get_all_pods(Some(SparkNodeType::Worker)))
                || !self
                    .pods_up_and_running(pod_info.get_all_pods(Some(SparkNodeType::HistoryServer)))
            {
                return Ok(ReconcileFunctionAction::Requeue(Duration::from_secs(10)));
            }
        }

        Ok(ReconcileFunctionAction::Continue)
    }
    /// Returns true only if any pod status is neither "terminating" or anything other than "ready"
    ///
    /// # Arguments
    ///
    /// * `pods` - List of pods to check if terminating or up and running (ready)
    ///
    fn pods_up_and_running(&self, pods: Vec<Pod>) -> bool {
        // TODO: move to operator-rs; check discussion https://github.com/stackabletech/spark-operator/pull/17
        let mut terminated_pods = vec![];
        let mut started_pods = vec![];
        for pod in &pods {
            if finalizer::has_deletion_stamp(pod) {
                terminated_pods.push(Meta::name(pod));
            }

            if !podutils::is_pod_running_and_ready(pod) {
                started_pods.push(Meta::name(pod));
            }
        }

        // If pods are currently terminating, wait until they are done terminating.
        // (this could be for restarts or upgrades)
        if !terminated_pods.is_empty() {
            info!("Waiting for Pod(s) to be terminated: {:?}", terminated_pods);
            return false;
        }

        // At the moment we'll wait for all pods of a certain type (especially master),
        // to be available and ready before we might enact any changes to existing ones.
        if !started_pods.is_empty() {
            info!(
                "Waiting for Pod(s) to be running and ready: {:?}",
                started_pods
            );
            return false;
        }

        true
    }

    /// Process the cluster status version for upgrades/downgrades.
    /// If id(s) are marked with "##", the process is automatically covered due to the
    /// conditions or the position in the reconcile loop. E.g. for "updating":
    /// "check_pods_up_and_running" ensures we waited for pods to be ready before we reach here.
    ///
    /// +----+------------------------+------------------+------------------+---------------+------------------------+
    /// | id | description            | current_version  | target_version   | spec.version  | action                 |
    /// +----+------------------------+------------------+------------------+---------------+------------------------+
    /// | 1  | initial (check_status) | None             | Some(a.b.c)      | a.b.c         | set current_version    |
    /// |    |                        |                  |                  |               | remove target_version  |
    /// |    |                        |                  |                  |               | done                   |
    /// +----+------------------------+------------------+------------------+---------------+------------------------+
    /// | 2  | update                 | Some(a.b.c)      | None             | x.y.z         | delete pods            |
    /// |    |                        |                  |                  |               | set target_version     |
    /// |    |                        |                  |                  |               | requeue                |
    /// +----+------------------------+------------------+------------------+---------------+------------------------+
    /// | ## | updating               | Some(a.b.c)      | Some(x.y.z)      | x.y.z         | wait for pods ready    |
    /// +----+------------------------+------------------+------------------+---------------+------------------------+
    /// | 3  | finished update        | Some(x.y.z)      | Some(x.y.z)      | x.y.z         | remove target_version  |
    /// |    |                        |                  |                  |               | set current_version    |
    /// +----+------------------------+------------------+------------------+---------------+------------------------+
    /// | ## | up to date             | Some(x.y.z)      | None             | x.y.z         | continue               |
    /// +----+------------------------+------------------+------------------+---------------+------------------------+
    /// | 4  | update while update    | Some(a.b.c)      | Some(k.l.m)      | x.y.z         | ignore, log, requeue   |
    /// +----+------------------------+------------------+------------------+---------------+------------------------+
    ///
    pub async fn process_version_update(&mut self) -> SparkReconcileResult {
        // TODO: reuse received status and only adapt current_version and target_version for merge, or use apply?
        if let (Some(status), Some(pod_info)) = (&self.status, &self.pod_information) {
            // if no current do not match specified pods continue to reconcile
            if pod_info.get_all_pods(None).len() != self.spec.get_all_instances() {
                return Ok(ReconcileFunctionAction::Continue);
            }

            // id 1 -> initial
            if let Some(target_version) = &status.target_version {
                // if we reach here, the initial cluster is already created
                if status.current_version.is_none() && target_version == &self.spec.version {
                    let new_status = &SparkClusterStatus {
                        current_version: Some(self.spec.version.clone()),
                        target_version: None,
                    };

                    self.context
                        .client
                        .merge_patch_status(&self.context.resource, &new_status)
                        .await?;

                    info!(
                        "Initial installation of {} with version [{}] finished!",
                        &self.context.log_name(),
                        &self.spec.version
                    );

                    return Ok(ReconcileFunctionAction::Done);
                }
            }

            if let Some(current_version) = &status.current_version {
                // id 2 -> update
                // TODO: graceful -> wait for all spark jobs to be finished
                if current_version != &self.spec.version && status.target_version.is_none() {
                    let new_status = &SparkClusterStatus {
                        current_version: Some(current_version.clone()),
                        target_version: Some(self.spec.version.clone()),
                    };

                    self.context
                        .client
                        .merge_patch_status(&self.context.resource, &new_status)
                        .await?;

                    info!(
                        "Current version [{}] - required version [{}] -> start updating cluster...",
                        current_version, &self.spec.version
                    );

                    let pods = pod_info.get_all_pods(None);

                    for pod in pods {
                        info!("Deleting pod [{}] for cluster update", Meta::name(&pod));
                        self.context.client.delete(&pod).await?;
                    }

                    return Ok(ReconcileFunctionAction::Requeue(Duration::from_secs(10)));
                }

                if let Some(target_version) = &status.target_version {
                    // id 3 -> finished update
                    if current_version != target_version {
                        let new_status = &SparkClusterStatus {
                            current_version: Some(target_version.clone()),
                            target_version: None,
                        };

                        self.context
                            .client
                            .merge_patch_status(&self.context.resource, &new_status)
                            .await?;

                        info!(
                            "Version update from [{}] to [{}] finished. {} ready!",
                            current_version,
                            target_version,
                            &self.context.log_name(),
                        );
                        return Ok(ReconcileFunctionAction::Requeue(Duration::from_secs(10)));
                    }

                    // id 4 -> update while update, ignore...
                    // TODO: currently this message is only shown when the cluster finished updating
                    if current_version != target_version && target_version != &self.spec.version {
                        error!("Received new update request [{}] while updating from [{}] to [{}] ... please wait until the cluster is updated!",
                           self.spec.version, current_version, target_version);
                        return Ok(ReconcileFunctionAction::Requeue(Duration::from_secs(10)));
                    }
                }
            }
        }

        Ok(ReconcileFunctionAction::Continue)
    }

    /// Reconcile the cluster according to provided spec. Start with master nodes and continue to worker and history-server nodes.
    /// Create missing pods or delete excess pods to match the spec.
    ///
    /// # Arguments
    /// * `node_type` - SparkNodeType (master/worker/history-server)
    ///
    pub async fn reconcile_cluster(&self, node_type: &SparkNodeType) -> SparkReconcileResult {
        trace!("Starting {} reconciliation", node_type.as_str());

        match (node_type, &self.pod_information) {
            (SparkNodeType::Master, Some(pod_info)) => {
                self.reconcile_node(node_type, &pod_info.master).await
            }
            (SparkNodeType::Worker, Some(pod_info)) => {
                self.reconcile_node(node_type, &pod_info.worker).await
            }
            (
                SparkNodeType::HistoryServer,
                Some(PodInformation {
                    history_server: Some(history_server),
                    ..
                }),
            ) => self.reconcile_node(node_type, history_server).await,
            _ => Ok(ReconcileFunctionAction::Continue),
        }
    }

    /// Reconcile a SparkNode (master/worker/history-server)
    /// Create or delete pods if the instances do not match the specification
    /// We want to create all pods for each node (master/worker/history-server) immediately.
    /// If we created or deleted anything, we need a requeue to update the pod information for
    /// succeeding methods. Checks for pod terminated / running need to be used after this method
    ///
    /// # Arguments
    /// * `node_type` - SparkNodeType (master/worker/history-server)
    /// * `nodes` - Map where the key is a selector hash and list of pods owned by that selector
    ///
    async fn reconcile_node(
        &self,
        node_type: &SparkNodeType,
        nodes: &HashMap<String, Vec<Pod>>,
    ) -> SparkReconcileResult {
        if let Some(hashed_pods) = self
            .spec
            .get_hashed_selectors(&self.context.log_name())
            .get(node_type)
        {
            let mut applied_changes: bool = false;

            for (hash, selector) in hashed_pods {
                let spec_pod_count = selector.instances;
                let mut current_count: usize = 0;
                // delete pod when 1) hash found but current pod count > spec pod count
                // create pod when 1) no hash found or 2) hash found but current pod count < spec pod count
                if let Some(pods) = nodes.get(hash) {
                    current_count = pods.len();
                    while current_count > spec_pod_count {
                        let pod = pods.get(0).unwrap();
                        self.context.client.delete(pod).await?;
                        // TODO: delete configmaps?
                        debug!("Deleting {} pod '{}'", node_type.as_str(), Meta::name(pod));
                        current_count -= 1;
                        applied_changes = true;
                    }
                }

                while current_count < spec_pod_count {
                    let pod = self.create_pod(selector, node_type, hash).await?;
<<<<<<< HEAD
                    self.create_config_maps(node_type, selector, hash).await?;
                    info!("Creating {} pod '{}'", node_type.as_str(), Meta::name(&pod));
=======
                    self.create_config_maps(node_type, hash).await?;
                    debug!("Creating {} pod '{}'", node_type.as_str(), Meta::name(&pod));
>>>>>>> 09ab0695
                    current_count += 1;
                    applied_changes = true;
                }
            }

            if applied_changes {
                return Ok(ReconcileFunctionAction::Requeue(Duration::from_secs(10)));
            }
        }

        Ok(ReconcileFunctionAction::Continue)
    }

    /// Build a pod and create it
    ///
    /// # Arguments
    /// * `selector` - SparkNodeSelector which contains specific pod information
    /// * `node_type` - SparkNodeType (master/worker/history-server)
    /// * `hash` - NodeSelector hash
    ///
    async fn create_pod(
        &self,
        selector: &SparkNodeSelector,
        node_type: &SparkNodeType,
        hash: &str,
    ) -> Result<Pod, Error> {
        let pod = self.build_pod(selector, hash, node_type)?;
        Ok(self.context.client.create(&pod).await?)
    }

    /// Build a pod using its selector and node_type
    ///
    /// # Arguments
    /// * `selector` - SparkNodeSelector which contains specific pod information
    /// * `node_type` - SparkNodeType (master/worker/history-server)
    /// * `hash` - NodeSelector hash
    ///
    fn build_pod(
        &self,
        selector: &SparkNodeSelector,
        hash: &str,
        node_type: &SparkNodeType,
    ) -> Result<Pod, Error> {
        let (containers, volumes) = self.build_containers(node_type, hash);

        Ok(Pod {
            metadata: metadata::build_metadata(
                self.create_pod_name(node_type, hash),
                Some(self.build_labels(node_type, hash)),
                &self.context.resource,
                true,
            )?,
            spec: Some(PodSpec {
                node_name: Some(selector.node_name.clone()),
                tolerations: Some(create_tolerations()),
                containers,
                volumes: Some(volumes),
                ..PodSpec::default()
            }),
            ..Pod::default()
        })
    }

    /// Build required pod containers
    ///
    /// # Arguments
    /// * `node_type` - SparkNodeType (master/worker/history-server)
    /// * `hash` - NodeSelector hash
    ///
    fn build_containers(
        &self,
        node_type: &SparkNodeType,
        hash: &str,
    ) -> (Vec<Container>, Vec<Volume>) {
        let image_name = format!("spark:{}", &self.spec.version);

        // adapt worker command with master url(s)
        let mut command = vec![node_type.get_command(&self.spec.version)];

        if let Some(adapted_command) = config::adapt_container_command(node_type, &self.spec.master)
        {
            command.push(adapted_command);
        }

        let containers = vec![Container {
            image: Some(image_name),
            name: "spark".to_string(),
            command: Some(command),
            volume_mounts: Some(config::create_volume_mounts(&self.spec.log_dir)),
            env: Some(config::create_required_startup_env()),
            ..Container::default()
        }];

        let cm_name = self.create_config_map_name(node_type, hash);
        let volumes = config::create_volumes(&cm_name);

        (containers, volumes)
    }

<<<<<<< HEAD
    async fn create_config_maps(
        &self,
        node_type: &SparkNodeType,
        selector: &SparkNodeSelector,
        hash: &str,
    ) -> Result<(), Error> {
        let config_properties = config::get_config_properties(&self.spec, selector);
        let env_vars = config::get_env_variables(selector);
=======
    /// Create required config maps for the cluster
    ///
    /// # Arguments
    /// * `node_type` - SparkNodeType (master/worker/history-server)
    /// * `hash` - NodeSelector hash
    ///
    async fn create_config_maps(&self, node_type: &SparkNodeType, hash: &str) -> Result<(), Error> {
        // TODO: remove hardcoded and make configurable and distinguish master / worker vs history-server
        let mut config_properties: HashMap<String, String> = HashMap::new();
        config_properties.insert(
            "spark.history.fs.logDirectory".to_string(),
            "file:///tmp".to_string(),
        );

        config_properties.insert("spark.eventLog.enabled".to_string(), "true".to_string());

        config_properties.insert("spark.eventLog.dir".to_string(), "file:///tmp".to_string());
        // TODO: use product-conf for validation

        let mut handlebars_config = Handlebars::new();
        handlebars_config
            .register_template_string("conf", "{{#each options}}{{@key}} {{this}}\n{{/each}}")
            .expect("conf template should work");
>>>>>>> 09ab0695

        let conf = config::convert_map_to_string(&config_properties, " ");
        let env = config::convert_map_to_string(&env_vars, "=");

        let mut data = BTreeMap::new();
        data.insert("spark-env.sh".to_string(), env);
        data.insert("spark-defaults.conf".to_string(), conf);

        let cm_name = self.create_config_map_name(node_type, hash);
        let cm = create_config_map(&self.context.resource, &cm_name, data)?;
        self.context.client.apply_patch(&cm, &cm).await?;

        Ok(())
    }

    /// Provide required labels for pods
    ///
    /// # Arguments
    /// * `node_type` - SparkNodeType (master/worker/history-server)
    /// * `hash` - NodeSelector hash
    ///
    fn build_labels(&self, node_type: &SparkNodeType, hash: &str) -> BTreeMap<String, String> {
        let mut labels = BTreeMap::new();
        labels.insert(TYPE_LABEL.to_string(), node_type.to_string());
        labels.insert(HASH_LABEL.to_string(), hash.to_string());
        labels.insert(
            CURRENT_VERSION_LABEL.to_string(),
            self.spec.version.to_string(),
        );

        labels
    }

    /// All pod names follow a simple pattern: <spark_cluster_name>-<node_type>-<selector_hash>-<UUID>
    ///
    /// # Arguments
    /// * `node_type` - SparkNodeType (master/worker/history-server)
    /// * `hash` - NodeSelector hash
    ///
    fn create_pod_name(&self, node_type: &SparkNodeType, hash: &str) -> String {
        format!(
            "{}-{}-{}-{}",
            self.context.name(),
            node_type.as_str(),
            hash,
            Uuid::new_v4().as_fields().0.to_string(),
        )
    }

    /// All config map names follow a simple pattern: <name of SparkCluster object>-<NodeType name>-<SelectorHash>-cm
    /// That means multiple pods of one selector share one and the same config map
    ///
    /// # Arguments
    /// * `node_type` - SparkNodeType (master/worker/history-server)
    /// * `hash` - NodeSelector hash
    ///
    fn create_config_map_name(&self, node_type: &SparkNodeType, hash: &str) -> String {
        format!("{}-{}-{}-cm", self.context.name(), node_type.as_str(), hash)
    }
}

impl ReconciliationState for SparkState {
    type Error = error::Error;

    fn reconcile(
        &mut self,
    ) -> Pin<Box<dyn Future<Output = Result<ReconcileFunctionAction, Self::Error>> + Send + '_>>
    {
        Box::pin(async move {
            self.read_existing_pod_information()
                .await?
                .then(self.init_status())
                .await?
                .then(self.check_pods_up_and_running())
                .await?
                .then(self.process_version_update())
                .await?
                .then(self.reconcile_cluster(&SparkNodeType::Master))
                .await?
                .then(self.reconcile_cluster(&SparkNodeType::Worker))
                .await?
                .then(self.reconcile_cluster(&SparkNodeType::HistoryServer))
                .await
        })
    }
}

#[derive(Debug)]
struct SparkStrategy {}

impl SparkStrategy {
    pub fn new() -> SparkStrategy {
        SparkStrategy {}
    }
}

#[async_trait]
impl ControllerStrategy for SparkStrategy {
    type Item = SparkCluster;
    type State = SparkState;
    type Error = error::Error;

    fn finalizer_name(&self) -> String {
        FINALIZER_NAME.to_string()
    }

    async fn init_reconcile_state(
        &self,
        context: ReconciliationContext<Self::Item>,
    ) -> Result<Self::State, Error> {
        Ok(SparkState {
            spec: context.resource.spec.clone(),
            status: context.resource.status.clone(),
            context,
            pod_information: None,
        })
    }
}

/// This creates an instance of a [`Controller`] which waits for incoming events and reconciles them.
///
/// This is an async method and the returned future needs to be consumed to make progress.
pub async fn create_controller(client: Client) {
    let spark_api: Api<SparkCluster> = client.get_all_api();
    let pods_api: Api<Pod> = client.get_all_api();
    let config_maps_api: Api<ConfigMap> = client.get_all_api();

    let controller = Controller::new(spark_api)
        .owns(pods_api, ListParams::default())
        .owns(config_maps_api, ListParams::default());

    let strategy = SparkStrategy::new();

    controller.run(client, strategy).await;
}<|MERGE_RESOLUTION|>--- conflicted
+++ resolved
@@ -529,13 +529,8 @@
 
                 while current_count < spec_pod_count {
                     let pod = self.create_pod(selector, node_type, hash).await?;
-<<<<<<< HEAD
                     self.create_config_maps(node_type, selector, hash).await?;
                     info!("Creating {} pod '{}'", node_type.as_str(), Meta::name(&pod));
-=======
-                    self.create_config_maps(node_type, hash).await?;
-                    debug!("Creating {} pod '{}'", node_type.as_str(), Meta::name(&pod));
->>>>>>> 09ab0695
                     current_count += 1;
                     applied_changes = true;
                 }
@@ -635,23 +630,18 @@
         (containers, volumes)
     }
 
-<<<<<<< HEAD
+    /// Create required config maps for the cluster
+    ///
+    /// # Arguments
+    /// * `node_type` - SparkNodeType (master/worker/history-server)
+    /// * `hash` - NodeSelector hash
+    ///
     async fn create_config_maps(
         &self,
         node_type: &SparkNodeType,
         selector: &SparkNodeSelector,
         hash: &str,
     ) -> Result<(), Error> {
-        let config_properties = config::get_config_properties(&self.spec, selector);
-        let env_vars = config::get_env_variables(selector);
-=======
-    /// Create required config maps for the cluster
-    ///
-    /// # Arguments
-    /// * `node_type` - SparkNodeType (master/worker/history-server)
-    /// * `hash` - NodeSelector hash
-    ///
-    async fn create_config_maps(&self, node_type: &SparkNodeType, hash: &str) -> Result<(), Error> {
         // TODO: remove hardcoded and make configurable and distinguish master / worker vs history-server
         let mut config_properties: HashMap<String, String> = HashMap::new();
         config_properties.insert(
@@ -661,14 +651,8 @@
 
         config_properties.insert("spark.eventLog.enabled".to_string(), "true".to_string());
 
-        config_properties.insert("spark.eventLog.dir".to_string(), "file:///tmp".to_string());
-        // TODO: use product-conf for validation
-
-        let mut handlebars_config = Handlebars::new();
-        handlebars_config
-            .register_template_string("conf", "{{#each options}}{{@key}} {{this}}\n{{/each}}")
-            .expect("conf template should work");
->>>>>>> 09ab0695
+        let config_properties = config::get_config_properties(&self.spec, selector);
+        let env_vars = config::get_env_variables(selector);
 
         let conf = config::convert_map_to_string(&config_properties, " ");
         let env = config::convert_map_to_string(&env_vars, "=");
